/*!
 * This source file is part of the EdgeDB open source project.
 *
 * Copyright 2019-present MagicStack Inc. and the EdgeDB authors.
 *
 * Licensed under the Apache License, Version 2.0 (the "License");
 * you may not use this file except in compliance with the License.
 * You may obtain a copy of the License at
 *
 *     http://www.apache.org/licenses/LICENSE-2.0
 *
 * Unless required by applicable law or agreed to in writing, software
 * distributed under the License is distributed on an "AS IS" BASIS,
 * WITHOUT WARRANTIES OR CONDITIONS OF ANY KIND, either express or implied.
 * See the License for the specific language governing permissions and
 * limitations under the License.
 */

import {ReadBuffer, WriteBuffer} from "../buffer";
import {ICodec, ScalarCodec} from "./ifaces";

const NUMERIC_POS = 0x0000;
const NUMERIC_NEG = 0x4000;
const decimalRegex = /^([+-]?)0*(\d+).(\d+)$/;

export class BigIntCodec extends ScalarCodec implements ICodec {
  encode(buf: WriteBuffer, object: BigInt): void {
    const NBASE = BigInt("10000");
    const ZERO = BigInt("0");

    const digits: BigInt[] = [];
    let sign = NUMERIC_POS;
    let uval = object;

    if (object === ZERO) {
      buf.writeUInt32(8); // len
      buf.writeUInt32(0); // ndigits + weight
      buf.writeUInt16(NUMERIC_POS); // sign
      buf.writeUInt16(0); // dscale
      return;
    }

    if (object < ZERO) {
      sign = NUMERIC_NEG;
      // @ts-ignore
      uval = -uval;
    }

    while (uval) {
      // @ts-ignore
      const mod: BigInt = uval % NBASE;
      // @ts-ignore
      uval /= NBASE;
      digits.push(mod);
    }

    buf.writeUInt32(8 + digits.length * 2); // len
    buf.writeUInt16(digits.length); // ndigits
    buf.writeUInt16(digits.length - 1); // weight
    buf.writeUInt16(sign);
    buf.writeUInt16(0); // dscale
    for (let i = digits.length - 1; i >= 0; i--) {
      buf.writeUInt16(Number(digits[i]));
    }
  }

  decode(buf: ReadBuffer): any {
    return BigInt(decodeBigIntToString(buf));
  }
}

export class BigIntStringCodec extends ScalarCodec implements ICodec {
  encode(_buf: WriteBuffer, _object: BigInt): void {
    throw new Error("not implemented");
  }

  decode(buf: ReadBuffer): any {
    return decodeBigIntToString(buf);
  }
}

export class DecimalStringCodec extends ScalarCodec implements ICodec {
  encode(_buf: WriteBuffer, _object: BigInt): void {
    throw new Error("not implemented");
  }

  decode(buf: ReadBuffer): any {
    return decodeDecimalToString(buf);
  }
}

function decodeBigIntToString(buf: ReadBuffer): string {
  const ndigits = buf.readUInt16();
  const weight = buf.readInt16();
  const sign = buf.readUInt16();
  const dscale = buf.readUInt16();
  let result = "";

  switch (sign) {
    case NUMERIC_POS:
      break;
    case NUMERIC_NEG:
      result += "-";
      break;
    default:
      throw new Error("bad bigint sign data");
  }

  if (dscale !== 0) {
    throw new Error("bigint data has fractional part");
  }

  if (ndigits === 0) {
    return "0";
  }

  let i = weight;
  let d = 0;

  while (i >= 0) {
    if (i <= weight && d < ndigits) {
      const digit = buf.readUInt16().toString();
      result += d > 0 ? digit.padStart(4, "0") : digit;
      d++;
    } else {
      result += "0000";
    }
    i--;
  }

  return result;
}

function decodeDecimalToString(buf: ReadBuffer): string {
  const ndigits = buf.readUInt16();
  const weight = buf.readInt16();
  const sign = buf.readUInt16();
  const dscale = buf.readUInt16();
  let result = "";

  switch (sign) {
    case NUMERIC_POS:
      break;
    case NUMERIC_NEG:
      result += "-";
      break;
    default:
      throw new Error("bad decimal sign data");
  }

  let d = 0;
  if (weight < 0) {
    d = weight + 1;
    result += "0";
  } else {
    for (d = 0; d <= weight; d++) {
      const digit = d < ndigits ? buf.readUInt16() : 0;
      let sdigit = digit.toString();
      if (d > 0) {
        sdigit = sdigit.padStart(4, "0");
      }
      result += sdigit;
    }
  }

  if (dscale > 0) {
    result += ".";
    const end = result.length + dscale;
    for (let i = 0; i < dscale; d++, i += 4) {
      const digit = d >= 0 && d < ndigits ? buf.readUInt16() : 0;
      result += digit.toString().padStart(4, "0");
    }
    result = result.slice(0, end);
  }
<<<<<<< HEAD
}

export class DecimalCodec extends ScalarCodec implements ICodec {
  encode(buf: WriteBuffer, object: string): void {
    const parsed = typeof object === 'string' && object.match(decimalRegex)
    if (!parsed) {
      throw new Error('invalid decimal string')
    }

    const [_, sign, int, frac] = parsed

    const digitStr = int + frac.padEnd(Math.ceil(frac.length/4)*4, '0')
    let digits: number[] = []
    let weight = Math.floor((int.length-1)/4)
    let lastNonZero = 0

    for (let i = 0, l = digitStr.length; i < l; i+=4) {
      const n = parseInt(digitStr.slice(-i-4, -i||undefined), 10)
      if (n || digits[0]) {
        digits.push(n)
        if (n) lastNonZero = digits.length
      }
    }

    if (lastNonZero !== digits.length) {
      weight = lastNonZero - digits.length
      digits = digits.slice(0, lastNonZero)
    }

    buf.writeUInt32(8 + digits.length * 2); // len
    buf.writeUInt16(digits.length); // ndigits
    buf.writeInt16(weight); // weight
    buf.writeUInt16(sign === '-' ? NUMERIC_NEG : NUMERIC_POS);
    buf.writeUInt16(frac.length); // dscale
    for (let i = digits.length - 1; i >= 0; i--) {
      buf.writeUInt16(digits[i]);
    }
  }

  decode(buf: ReadBuffer): string {
    const ndigits = buf.readUInt16();
    const weight = buf.readInt16();
    const sign = buf.readUInt16();
    const dscale = buf.readUInt16();
    let isNegative = false;

    if (sign === NUMERIC_NEG) {
      isNegative = true;
    } else if (sign !== NUMERIC_POS) {
      throw new Error("bad bigint sign data");
    }

    let digits = weight < 0 ? '0'.repeat((weight+1)*-4) : ''

    for (let i = 0; i < ndigits; i++) {
      digits += buf
        .readUInt16()
        .toString()
        .padStart(4, "0")
    }

    const digitsLength = dscale + (weight >= 0 ? (weight+1)*4 : 0)

    if (digits.length < digitsLength) {
      digits = digits.padEnd(digitsLength, "0")
    } else {
      digits = digits.slice(0, digitsLength)
    }

    return `${
      isNegative?'-':''
    }${
      digits.slice(0, -dscale).replace(/^0+/, '')||'0'
    }.${digits.slice(-dscale)}`
  }
=======

  return result;
>>>>>>> 2b24a036
}<|MERGE_RESOLUTION|>--- conflicted
+++ resolved
@@ -172,7 +172,8 @@
     }
     result = result.slice(0, end);
   }
-<<<<<<< HEAD
+
+  return result;
 }
 
 export class DecimalCodec extends ScalarCodec implements ICodec {
@@ -248,8 +249,4 @@
       digits.slice(0, -dscale).replace(/^0+/, '')||'0'
     }.${digits.slice(-dscale)}`
   }
-=======
-
-  return result;
->>>>>>> 2b24a036
 }